/*********************************************************************
 * Software License Agreement (BSD License)
 *
 *  Copyright (c) 2014, SRI International
 *  All rights reserved.
 *
 *  Redistribution and use in source and binary forms, with or without
 *  modification, are permitted provided that the following conditions
 *  are met:
 *
 *   * Redistributions of source code must retain the above copyright
 *     notice, this list of conditions and the following disclaimer.
 *   * Redistributions in binary form must reproduce the above
 *     copyright notice, this list of conditions and the following
 *     disclaimer in the documentation and/or other materials provided
 *     with the distribution.
 *   * Neither the name of Willow Garage nor the names of its
 *     contributors may be used to endorse or promote products derived
 *     from this software without specific prior written permission.
 *
 *  THIS SOFTWARE IS PROVIDED BY THE COPYRIGHT HOLDERS AND CONTRIBUTORS
 *  "AS IS" AND ANY EXPRESS OR IMPLIED WARRANTIES, INCLUDING, BUT NOT
 *  LIMITED TO, THE IMPLIED WARRANTIES OF MERCHANTABILITY AND FITNESS
 *  FOR A PARTICULAR PURPOSE ARE DISCLAIMED. IN NO EVENT SHALL THE
 *  COPYRIGHT OWNER OR CONTRIBUTORS BE LIABLE FOR ANY DIRECT, INDIRECT,
 *  INCIDENTAL, SPECIAL, EXEMPLARY, OR CONSEQUENTIAL DAMAGES (INCLUDING,
 *  BUT NOT LIMITED TO, PROCUREMENT OF SUBSTITUTE GOODS OR SERVICES;
 *  LOSS OF USE, DATA, OR PROFITS; OR BUSINESS INTERRUPTION) HOWEVER
 *  CAUSED AND ON ANY THEORY OF LIABILITY, WHETHER IN CONTRACT, STRICT
 *  LIABILITY, OR TORT (INCLUDING NEGLIGENCE OR OTHERWISE) ARISING IN
 *  ANY WAY OUT OF THE USE OF THIS SOFTWARE, EVEN IF ADVISED OF THE
 *  POSSIBILITY OF SUCH DAMAGE.
 *********************************************************************/

/* Author: Acorn Pooley */

#include <moveit/robot_interaction/kinematic_options.h>
#include <boost/static_assert.hpp>
#include <ros/console.h>

robot_interaction::KinematicOptions::KinematicOptions()
: timeout_seconds_(0.0) // 0.0 = use default timeout
, max_attempts_(0)      // 0 = use default max attempts
{ }

// This is intended to be called as a ModifyStateFunction to modify the state
// maintained by a LockedRobotState in place.
bool robot_interaction::KinematicOptions::setStateFromIK(
      robot_state::RobotState& state,
      const std::string& group,
      const std::string& tip,
      const geometry_msgs::Pose& pose) const
{
  const robot_model::JointModelGroup *jmg = state.getJointModelGroup(group);
  if (!jmg)
  {
    ROS_ERROR("No getJointModelGroup('%s') found",group.c_str());
    return false;
  }
  bool result = state.setFromIK(jmg,
                            pose,
                            tip,
                            max_attempts_,
                            timeout_seconds_,
                            state_validity_callback_,
                            options_);
  state.update();
  return result;
}


void robot_interaction::KinematicOptions::setOptions(
      const KinematicOptions& source,
      OptionBitmask fields)
{
  // This function is implemented with the O_FIELDS and QO_FIELDS macros to
  // ensure that any fields added to robot_interaction::KinematicOptions or
  // kinematics::KinematicsQueryOptions are also added here and to the
  // KinematicOptions::OptionBitmask enum.

  // This needs to represent all the fields in
  // robot_interaction::KinematicOptions except options_
  #define O_FIELDS(F) \
    F(double, timeout_seconds_, TIMEOUT) \
    F(unsigned int, max_attempts_, MAX_ATTEMPTS) \
    F(robot_state::GroupStateValidityCallbackFn, state_validity_callback_, \
                                              STATE_VALIDITY_CALLBACK)

  // This needs to represent all the fields in
  // kinematics::KinematicsQueryOptions
  #define QO_FIELDS(F) \
    F(bool, lock_redundant_joints, LOCK_REDUNDANT_JOINTS) \
    F(bool, return_approximate_solution, RETURN_APPROXIMATE_SOLUTION) \
<<<<<<< HEAD
    F(int, discretization_method, DISCRETIZATION_METHOD)

=======
    F(::kinematics::DiscretizationMethods::DiscretizationMethod, discretization_method, DISCRETIZATION_METHOD)
>>>>>>> bee5d7d6

  // This structure should be identical to kinematics::KinematicsQueryOptions
  // This is only used in the BOOST_STATIC_ASSERT below.
  struct DummyKinematicsQueryOptions
  {
    #define F(type,member,enumval) type member;
    QO_FIELDS(F)
    #undef F
  };
  // This structure should be identical to robot_interaction::KinematicOptions
  // This is only used in the BOOST_STATIC_ASSERT below.
  struct DummyKinematicOptions
  {
    #define F(type,member,enumval) type member;
    O_FIELDS(F)
    #undef F
    DummyKinematicsQueryOptions options_;
  };

  // If these asserts fails it means that fields were added to
  // kinematics::KinematicsQueryOptions or robot_interaction::KinematicOptions
  // and not added to the O_FIELDS and QO_FIELDS definitions above. To fix add
  // any new fields to the definitions above.
  BOOST_STATIC_ASSERT(sizeof(kinematics::KinematicsQueryOptions) ==
                      sizeof(DummyKinematicsQueryOptions));
  BOOST_STATIC_ASSERT(sizeof(KinematicOptions) ==
                      sizeof(DummyKinematicOptions));


  // copy fields from other to this if its bit is set in fields
  #define F(type,member,enumval) \
          if (fields & KinematicOptions::enumval) \
            member = source.member;
  O_FIELDS(F)
  #undef F

  // copy fields from other.options_ to this.options_ if its bit is set in
  // fields
  #define F(type,member,enumval) \
          if (fields & KinematicOptions::enumval) \
            options_.member = source.options_.member;
  QO_FIELDS(F)
  #undef F
}<|MERGE_RESOLUTION|>--- conflicted
+++ resolved
@@ -91,12 +91,7 @@
   #define QO_FIELDS(F) \
     F(bool, lock_redundant_joints, LOCK_REDUNDANT_JOINTS) \
     F(bool, return_approximate_solution, RETURN_APPROXIMATE_SOLUTION) \
-<<<<<<< HEAD
-    F(int, discretization_method, DISCRETIZATION_METHOD)
-
-=======
     F(::kinematics::DiscretizationMethods::DiscretizationMethod, discretization_method, DISCRETIZATION_METHOD)
->>>>>>> bee5d7d6
 
   // This structure should be identical to kinematics::KinematicsQueryOptions
   // This is only used in the BOOST_STATIC_ASSERT below.
