/*********************************************************************
 * Software License Agreement (BSD License)
 *
 *  Copyright (c) 2020, KU Leuven
 *  All rights reserved.
 *
 *  Redistribution and use in source and binary forms, with or without
 *  modification, are permitted provided that the following conditions
 *  are met:
 *
 *   * Redistributions of source code must retain the above copyright
 *     notice, this list of conditions and the following disclaimer.
 *   * Redistributions in binary form must reproduce the above
 *     copyright notice, this list of conditions and the following
 *     disclaimer in the documentation and/or other materials provided
 *     with the distribution.
 *   * Neither the name of KU Leuven nor the names of its
 *     contributors may be used to endorse or promote products derived
 *     from this software without specific prior written permission.
 *
 *  THIS SOFTWARE IS PROVIDED BY THE COPYRIGHT HOLDERS AND CONTRIBUTORS
 *  "AS IS" AND ANY EXPRESS OR IMPLIED WARRANTIES, INCLUDING, BUT NOT
 *  LIMITED TO, THE IMPLIED WARRANTIES OF MERCHANTABILITY AND FITNESS
 *  FOR A PARTICULAR PURPOSE ARE DISCLAIMED. IN NO EVENT SHALL THE
 *  COPYRIGHT OWNER OR CONTRIBUTORS BE LIABLE FOR ANY DIRECT, INDIRECT,
 *  INCIDENTAL, SPECIAL, EXEMPLARY, OR CONSEQUENTIAL DAMAGES (INCLUDING,
 *  BUT NOT LIMITED TO, PROCUREMENT OF SUBSTITUTE GOODS OR SERVICES;
 *  LOSS OF USE, DATA, OR PROFITS; OR BUSINESS INTERRUPTION) HOWEVER
 *  CAUSED AND ON ANY THEORY OF LIABILITY, WHETHER IN CONTRACT, STRICT
 *  LIABILITY, OR TORT (INCLUDING NEGLIGENCE OR OTHERWISE) ARISING IN
 *  ANY WAY OUT OF THE USE OF THIS SOFTWARE, EVEN IF ADVISED OF THE
 *  POSSIBILITY OF SUCH DAMAGE.
 *********************************************************************/

/* Author: Jeroen De Maeyer */

#include <moveit/ompl_interface/detail/ompl_constraints.h>

#include <tf2_eigen/tf2_eigen.h>

namespace ompl_interface
{
constexpr char LOGNAME[] = "ompl_constraints";

Bounds::Bounds(const std::vector<double>& lower, const std::vector<double>& upper)
  : lower_(lower), upper_(upper), size_(lower.size())
{
  // how to report this in release mode??
  assert(lower_.size() == upper_.size());
}

Eigen::VectorXd Bounds::penalty(const Eigen::Ref<const Eigen::VectorXd>& x) const
{
  assert((long)lower_.size() == x.size());
  Eigen::VectorXd penalty(x.size());

  for (Eigen::Index i{ 0 }; i < x.size(); ++i)
  {
    if (x[i] < lower_[i])
      penalty[i] = lower_[i] - x[i];
    else if (x[i] > upper_[i])
      penalty[i] = x[i] - upper_[i];
    else
      penalty[i] = 0.0;
  }
  return penalty;
}

Eigen::VectorXd Bounds::derivative(const Eigen::Ref<const Eigen::VectorXd>& x) const
{
  assert((long)lower_.size() == x.size());
  Eigen::VectorXd derivative(x.size());

  for (Eigen::Index i{ 0 }; i < x.size(); ++i)
  {
    if (x[i] < lower_[i])
      derivative[i] = -1.0;
    else if (x[i] > upper_[i])
      derivative[i] = 1.0;
    else
      derivative[i] = 0.0;
  }
  return derivative;
}

std::size_t Bounds::size() const
{
  return size_;
}

std::ostream& operator<<(std::ostream& os, const ompl_interface::Bounds& bounds)
{
  os << "Bounds:\n";
  for (std::size_t i{ 0 }; i < bounds.size(); ++i)
  {
    os << "( " << bounds.lower_[i] << ", " << bounds.upper_[i] << " )\n";
  }
  return os;
}

/****************************
 * Base class for constraints
 * **************************/
BaseConstraint::BaseConstraint(const robot_model::RobotModelConstPtr& robot_model, const std::string& group,
                               const unsigned int num_dofs, const unsigned int num_cons_)
  : ompl::base::Constraint(num_dofs, num_cons_)
  , state_storage_(robot_model)
  , joint_model_group_(robot_model->getJointModelGroup(group))

{
}

void BaseConstraint::init(const moveit_msgs::Constraints& constraints)
{
  parseConstraintMsg(constraints);
}

Eigen::Isometry3d BaseConstraint::forwardKinematics(const Eigen::Ref<const Eigen::VectorXd>& joint_values) const
{
  moveit::core::RobotState* robot_state = state_storage_.getStateStorage();
  robot_state->setJointGroupPositions(joint_model_group_, joint_values);
  return robot_state->getGlobalLinkTransform(link_name_);
}

Eigen::MatrixXd BaseConstraint::robotGeometricJacobian(const Eigen::Ref<const Eigen::VectorXd>& joint_values) const
{
  moveit::core::RobotState* robot_state = state_storage_.getStateStorage();
  robot_state->setJointGroupPositions(joint_model_group_, joint_values);
  Eigen::MatrixXd jacobian;
  // return value (success) not used, could return a garbage jacobian.
  robot_state->getJacobian(joint_model_group_, joint_model_group_->getLinkModel(link_name_),
                           Eigen::Vector3d(0.0, 0.0, 0.0), jacobian);
  return jacobian;
}

void BaseConstraint::function(const Eigen::Ref<const Eigen::VectorXd>& joint_values,
                              Eigen::Ref<Eigen::VectorXd> out) const
{
  Eigen::VectorXd current_values = calcError(joint_values);
  out = bounds_.penalty(current_values);
}

// void BaseConstraint::jacobian(const Eigen::Ref<const Eigen::VectorXd>& joint_values,
//                               Eigen::Ref<Eigen::MatrixXd> out) const
// {
//   Eigen::VectorXd constraint_error = calcError(joint_values);
//   Eigen::VectorXd constraint_derivative = bounds_.derivative(constraint_error);
//   Eigen::MatrixXd robot_jacobian = calcErrorJacobian(joint_values);
//   for (std::size_t i{ 0 }; i < bounds_.size(); ++i)
//   {
//     out.row(i) = constraint_derivative[i] * robot_jacobian.row(i);
//   }
// }

/******************************************
 * Position Box constraints
 * ****************************************/
BoxConstraint::BoxConstraint(const robot_model::RobotModelConstPtr& robot_model, const std::string& group,
                             const unsigned int num_dofs)
  : BaseConstraint(robot_model, group, num_dofs)
{
}

void BoxConstraint::parseConstraintMsg(const moveit_msgs::Constraints& constraints)
{
  ROS_DEBUG_STREAM_NAMED(LOGNAME, "Parsing box position constraint for OMPL constrained state space.");
  assert(bounds_.size() == 0);
  bounds_ = positionConstraintMsgToBoundVector(constraints.position_constraints.at(0));
  ROS_DEBUG_NAMED(LOGNAME, "Parsed Box constraints");
  ROS_DEBUG_STREAM_NAMED(LOGNAME, bounds_);

  // extract target position and orientation
  geometry_msgs::Point position =
      constraints.position_constraints.at(0).constraint_region.primitive_poses.at(0).position;
  target_position_ << position.x, position.y, position.z;
  tf2::fromMsg(constraints.position_constraints.at(0).constraint_region.primitive_poses.at(0).orientation,
               target_orientation_);

  link_name_ = constraints.position_constraints.at(0).link_name;
  ROS_DEBUG_STREAM_NAMED(LOGNAME, "Position constraints applied to link: " << link_name_);
}

Eigen::VectorXd BoxConstraint::calcError(const Eigen::Ref<const Eigen::VectorXd>& x) const
{
  return target_orientation_.matrix().transpose() * (forwardKinematics(x).translation() - target_position_);
}

Eigen::MatrixXd BoxConstraint::calcErrorJacobian(const Eigen::Ref<const Eigen::VectorXd>& x) const
{
  return target_orientation_.matrix().transpose() * robotGeometricJacobian(x).topRows(3);
}

/******************************************
 * Position Equality constraints
 * ****************************************/
EqualityPositionConstraint::EqualityPositionConstraint(const robot_model::RobotModelConstPtr& robot_model,
                                                       const std::string& group, const unsigned int num_dofs)
  : BaseConstraint(robot_model, group, num_dofs)
{
}

void EqualityPositionConstraint::parseConstraintMsg(const moveit_msgs::Constraints& constraints)
{
  ROS_DEBUG_STREAM_NAMED(LOGNAME, "Parsing equality position constraint for OMPL constrained state space.");

  std::vector<double> dims = constraints.position_constraints.at(0).constraint_region.primitives.at(0).dimensions;

  is_dim_constrained_ = { false, false, false };
  for (std::size_t i{ 0 }; i < dims.size(); ++i)
  {
    if (dims[i] < EQUALITY_CONSTRAINT_THRESHOLD_)
    {
      if (dims[i] < getTolerance())
      {
        ROS_ERROR_NAMED(
            LOGNAME,
            "Dimension %li of position constraint is smaller than the tolerance used to evaluate the constraints. "
            "This will make all states invalid and planning will fail :( Please use a value between %f and %f. ",
            i, getTolerance(), EQUALITY_CONSTRAINT_THRESHOLD_);
      }
      is_dim_constrained_.at(i) = true;
    }
  }

  // extract target position and orientation
  geometry_msgs::Point position =
      constraints.position_constraints.at(0).constraint_region.primitive_poses.at(0).position;
  target_position_ << position.x, position.y, position.z;
  tf2::fromMsg(constraints.position_constraints.at(0).constraint_region.primitive_poses.at(0).orientation,
               target_orientation_);

  ROS_DEBUG_STREAM_NAMED(LOGNAME, "Equality constraint on x-position? " << (is_dim_constrained_[0] ? "yes" : "no"));
  ROS_DEBUG_STREAM_NAMED(LOGNAME, "Equality constraint on y-position? " << (is_dim_constrained_[1] ? "yes" : "no"));
  ROS_DEBUG_STREAM_NAMED(LOGNAME, "Equality constraint on z-position? " << (is_dim_constrained_[2] ? "yes" : "no"));

  link_name_ = constraints.position_constraints.at(0).link_name;
  ROS_DEBUG_STREAM_NAMED(LOGNAME, "Position constraints applied to link: " << link_name_);
}

void EqualityPositionConstraint::function(const Eigen::Ref<const Eigen::VectorXd>& joint_values,
                                          Eigen::Ref<Eigen::VectorXd> out) const
{
  Eigen::Vector3d error =
      target_orientation_.matrix().transpose() * (forwardKinematics(joint_values).translation() - target_position_);
  for (std::size_t dim{ 0 }; dim < 3; ++dim)
  {
    if (is_dim_constrained_[dim])
      out[dim] = error[dim];  // equality constraint dimension
    else
      out[dim] = 0.0;  // unbounded dimension
  }
}

void EqualityPositionConstraint::jacobian(const Eigen::Ref<const Eigen::VectorXd>& joint_values,
                                          Eigen::Ref<Eigen::MatrixXd> out) const
{
  out.setZero();
  Eigen::MatrixXd jac = target_orientation_.matrix().transpose() * robotGeometricJacobian(joint_values).topRows(3);
  for (std::size_t dim{ 0 }; dim < 3; ++dim)
  {
    if (is_dim_constrained_[dim])
      out.row(dim) = jac.row(dim);  // equality constraint dimension
  }
}

<<<<<<< HEAD
  /******************************************
 * Linear System constraints
 * ****************************************/
LinearSystemPositionConstraint::LinearSystemPositionConstraint(const robot_model::RobotModelConstPtr& robot_model,
                                                       const std::string& group, const unsigned int num_dofs)
  : BaseConstraint(robot_model, group, num_dofs)
{
}

void LinearSystemPositionConstraint::parseConstraintMsg(const moveit_msgs::Constraints& constraints)
{
  ROS_INFO_STREAM_NAMED(LOGNAME, "Parsing linear system position constraint for OMPL constrained state space.");
  // bounds_.clear();

  std::vector<double> dims = constraints.position_constraints.at(0).constraint_region.primitives.at(0).dimensions;

  is_dim_constrained_ = { false, false, false };
  for (std::size_t i{ 0 }; i < dims.size(); ++i)
  {
    if (dims[i] < EQUALITY_CONSTRAINT_THRESHOLD_)
    {
      if (dims[i] < getTolerance())
      {
        ROS_ERROR_NAMED(
            LOGNAME,
            "Dimension %li of position constraint is smaller than the tolerance used to evaluate the constraints. "
            "This will make all states invalid and planning will fail :( Please use a value between %f and %f. ",
            i, getTolerance(), EQUALITY_CONSTRAINT_THRESHOLD_);
      }
      is_dim_constrained_.at(i) = true;
    }
  }

  ROS_INFO_STREAM_NAMED(LOGNAME, "Linear system constraint on x-position? " << (is_dim_constrained_[0] ? "yes" : "no"));
  ROS_INFO_STREAM_NAMED(LOGNAME, "Linear system constraint on y-position? " << (is_dim_constrained_[1] ? "yes" : "no"));
  ROS_INFO_STREAM_NAMED(LOGNAME, "Linear system constraint on z-position? " << (is_dim_constrained_[2] ? "yes" : "no"));

  knot_number_ =
      constraints.position_constraints.at(0).constraint_region.primitive_poses.size()-1;
=======
/******************************************
 * Orientation Box constraints
 * ****************************************/
OrientationConstraint::OrientationConstraint(const robot_model::RobotModelConstPtr& robot_model, const std::string& group,
                        const unsigned int num_dofs)
    : BaseConstraint(robot_model, group, num_dofs)
  {
  }

void OrientationConstraint::parseConstraintMsg(const moveit_msgs::Constraints& constraints)
{
  ROS_INFO_STREAM_NAMED(LOGNAME, "Parsing Orientation constraints for OMPL constrained state space.");
  assert(bounds_.size() == 0);
  bounds_ = orientationConstraintMsgToBoundVector(constraints.orientation_constraints.at(0));
  ROS_INFO_NAMED(LOGNAME, "Parsed Orientation constraints");
  ROS_INFO_STREAM_NAMED(LOGNAME,  bounds_);
  tf2::fromMsg(constraints.orientation_constraints.at(0).orientation,
               target_orientation_);
  ROS_INFO_NAMED(LOGNAME, "Quaternion desired");
  ROS_INFO_STREAM_NAMED(LOGNAME,  target_orientation_.x());
  ROS_INFO_STREAM_NAMED(LOGNAME,  target_orientation_.y());
  ROS_INFO_STREAM_NAMED(LOGNAME,  target_orientation_.z());
  ROS_INFO_STREAM_NAMED(LOGNAME,  target_orientation_.w());

  link_name_ = constraints.orientation_constraints.at(0).link_name;
  ROS_INFO_STREAM_NAMED(LOGNAME, "Orientation constraints applied to link: " << link_name_);
}


Eigen::VectorXd OrientationConstraint::calcError(const Eigen::Ref<const Eigen::VectorXd>& x) const
{
  Eigen::Matrix3d orientation_difference = forwardKinematics(x).linear().transpose() * target_orientation_;
  Eigen::AngleAxisd aa(orientation_difference);
  return aa.axis() * aa.angle();
}

Eigen::MatrixXd OrientationConstraint::calcErrorJacobian(const Eigen::Ref<const Eigen::VectorXd>& x) const
{
  Eigen::Matrix3d orientation_difference = forwardKinematics(x).linear().transpose() * target_orientation_;
  Eigen::AngleAxisd aa{ orientation_difference };
  return -angularVelocityToAngleAxis(aa.angle(), aa.axis()) * robotGeometricJacobian(x).bottomRows(3);
}

/******************************************
 * Position Box and Orientation Box constraints
 * ****************************************/
BoxPoseConstraint::BoxPoseConstraint(const robot_model::RobotModelConstPtr& robot_model, const std::string& group,
                        const unsigned int num_dofs)
    : BaseConstraint(robot_model, group, num_dofs)
  {
  }

void BoxPoseConstraint::parseConstraintMsg(const moveit_msgs::Constraints& constraints)
{
  ROS_DEBUG_STREAM_NAMED(LOGNAME, "Parsing box position constraint for OMPL constrained state space.");
  assert(bounds_.size() == 0);
  Bounds bounds_pos = positionConstraintMsgToBoundVector(constraints.position_constraints.at(0));
  ROS_DEBUG_NAMED(LOGNAME, "Parsed Box constraints");
  ROS_DEBUG_STREAM_NAMED(LOGNAME, bounds_);
>>>>>>> 9365f619

  // extract target position and orientation
  geometry_msgs::Point position =
      constraints.position_constraints.at(0).constraint_region.primitive_poses.at(0).position;
  target_position_ << position.x, position.y, position.z;
<<<<<<< HEAD
  tf2::fromMsg(constraints.position_constraints.at(0).constraint_region.primitive_poses.at(0).orientation,
                           target_orientation_);

  // extract target position and orientation
  geometry_msgs::Point position_start =
      constraints.position_constraints.at(0).constraint_region.primitive_poses.at(1).position;
  start_position_ << position_start.x, position_start.y, position_start.z;
  geometry_msgs::Point position_end =
      constraints.position_constraints.at(0).constraint_region.primitive_poses.at(2).position;
  end_position_ << position_end.x, position_end.y, position_end.z;

  link_name_ = constraints.position_constraints.at(0).link_name;
  ROS_INFO_STREAM_NAMED(LOGNAME, "Position constraints applied to link: " << link_name_);
  ROS_INFO_STREAM_NAMED(LOGNAME, "Start position: " << start_position_);
  ROS_INFO_STREAM_NAMED(LOGNAME, "End position: " << end_position_);
  ROS_INFO_STREAM_NAMED(LOGNAME, "Target position: " << target_position_);
// ROS_INFO_STREAM_NAMED(LOGNAME, "Target orientation: " << target_orientation_);

  Eigen::Vector3d residual;
  Eigen::Vector3d cartesianPosition;
  if(knot_number_==2) // The position is contrained on a line passing through two points
  {
  cartesianPosition = start_position_;
  // (yb-ya)(z-za)-(zb-za)(y-ya)=0
  residual[0] = (end_position_.y() - start_position_.y())*(cartesianPosition.z() - start_position_.z())-(end_position_.z() - start_position_.z())*(cartesianPosition.y() - start_position_.y());
  // (zb-za)(x-xa)-(xb-xa)(z-za)=0
  residual[1] = (end_position_.z() - start_position_.z())*(cartesianPosition.x() - start_position_.x())-(end_position_.x() - start_position_.x())*(cartesianPosition.z() - start_position_.z());
  // (xb-xa)(y-ya)-(yb-ya)(x-xa)=0
  residual[2] = (end_position_.x() - start_position_.x())*(cartesianPosition.y() - start_position_.y())-(end_position_.y() - start_position_.y())*(cartesianPosition.x() - start_position_.x());
  // for (std::size_t dim{ 0 }; dim < 3; ++dim)
  // {
  //   if (is_dim_constrained_[dim]){}
  //     // out[dim] = residual[dim];  // equality constraint dimension
  //   else
  //     residual[dim] = 0.0;  // unbounded dimension
  // }
  ROS_INFO_STREAM_NAMED(LOGNAME, "Residual of the start position " << residual);
  cartesianPosition = end_position_;
  // (yb-ya)(z-za)-(zb-za)(y-ya)=0
  residual[0] = (end_position_.y() - start_position_.y())*(cartesianPosition.z() - start_position_.z())-(end_position_.z() - start_position_.z())*(cartesianPosition.y() - start_position_.y());
  // (zb-za)(x-xa)-(xb-xa)(z-za)=0
  residual[1] = (end_position_.z() - start_position_.z())*(cartesianPosition.x() - start_position_.x())-(end_position_.x() - start_position_.x())*(cartesianPosition.z() - start_position_.z());
  // (xb-xa)(y-ya)-(yb-ya)(x-xa)=0
  residual[2] = (end_position_.x() - start_position_.x())*(cartesianPosition.y() - start_position_.y())-(end_position_.y() - start_position_.y())*(cartesianPosition.x() - start_position_.x());
  // for (std::size_t dim{ 0 }; dim < 3; ++dim)
  // {
  //   if (is_dim_constrained_[dim]){}
  //     // out[dim] = residual[dim];  // equality constraint dimension
  //   else
  //     residual[dim] = 0.0;  // unbounded dimension
  // }
  ROS_INFO_STREAM_NAMED(LOGNAME, "Residual of the end position " << residual);
  }
  else if(knot_number_==3) // The position is contrained on a circle passing through 3 points
{
  geometry_msgs::Point position_interim =
      constraints.position_constraints.at(0).constraint_region.primitive_poses.at(3).position;
  interim_position_ << position_interim.x, position_interim.y, position_interim.z;
  ROS_INFO_STREAM_NAMED(LOGNAME, "Interim position: " << interim_position_);


  cartesianPosition = start_position_;
  Eigen::Vector3d center_position;

  // first vector u=(start_position_ - interim_position_)
  Eigen::Vector3d u;
  u = start_position_ - interim_position_;
  u.normalize();
  // second vector v=(end_position_ - interim_position_)
  Eigen::Vector3d v;
  v = end_position_ - interim_position_;
  v.normalize();
  // orthogonal vector n
  Eigen::Vector3d n = v.cross(u);
  n.normalize();
  cylinder_axis_ = n;
  ROS_INFO_STREAM_NAMED(LOGNAME, "Cylinder Axis direction: " << cylinder_axis_);

  // plane passing through the 3 points
  Eigen::MatrixXd abcd(3,4);
  // plane orthogonal to cylinder_axis_ and passing through interim_position_
  abcd(0,0) = n[0];
  abcd(0,1) = n[1];
  abcd(0,2) = n[2];
  abcd(0,3) = -n.dot(interim_position_);
  // abcd(0,3) = -(n[0]*interim_position_.x()+n[1]*interim_position_.y()+n[2]*interim_position_.z());
  // Eigen::Vector3d a;
  // Eigen::Vector3d b;
  // Eigen::Vector3d c;
  // Eigen::Vector3d d;

  // a=u2v3-u3v2
  // abcd(0,0)=u[1]*v[2]-u[2]*v[1];
  // // abcd(0,0)=(start_position_.y() - interim_position_.y())*(end_position_.z() - interim_position_.z())-(start_position_.z() - interim_position_.z())*(end_position_.y() - interim_position_.y());
  // // b=u3v1-u1v3
  // abcd(0,1)=u[2]*v[0]-u[0]*v[2];
  // // abcd(0,1)=(start_position_.z() - interim_position_.z())*(end_position_.x() - interim_position_.x())-(start_position_.x() - interim_position_.x())*(end_position_.z() - interim_position_.z());
  // // c=u1v2-u2v1
  // abcd(0,2)=u[0]*v[1]-u[1]*v[0];
  // // abcd(0,2)=(start_position_.x() - interim_position_.x())*(end_position_.y() - interim_position_.y())-(start_position_.x() - interim_position_.x())*(end_position_.x() - interim_position_.x());
  // abcd(0,3)=- (abcd(0,0)*interim_position_.x()+abcd(0,1)*interim_position_.y()+abcd(0,2)*interim_position_.z());
  residual[0] = abcd(0,0)*cartesianPosition.x() + abcd(0,1)*cartesianPosition.y() + abcd(0,2)*cartesianPosition.z() + abcd(0,3);
  ROS_INFO_STREAM_NAMED(LOGNAME, "Residual of the start position " << residual);
  coeff_d_=abcd(0,3);

  Eigen::Vector3d middle_i_s;
  middle_i_s = 0.5*(start_position_ + interim_position_);
  Eigen::Vector3d middle_i_e;
  middle_i_e = 0.5*(end_position_ + interim_position_);
  // plane passing through middle_i_s and orthogonal to u
  // u[0]*(x-middle_i_s[0])+u[1]*(y+middle_i_s[1])+u[2]*(z+middle_i_s[2])=0
  abcd(1,0) = u[0];
  abcd(1,1) = u[1];
  abcd(1,2) = u[2];
  abcd(1,3) = -u.dot(middle_i_s);
  // abcd(1,3) = -(u[0]*middle_i_s[0]+u[1]*middle_i_s[1]+u[2]*middle_i_s[2]);
  // plane passing through middle_i_e and orthogonal to v
  // v[0]*(x-middle_i_e[0])+v[1]*(y+middle_i_e[1])+v[2]*(z+middle_i_e[2])
  abcd(2,0) = v[0];
  abcd(2,1) = v[1];
  abcd(2,2) = v[2];
  abcd(2,3) = -v.dot(middle_i_e);
  // abcd(2,3) = -(v[0]*middle_i_e[0]+v[1]*middle_i_e[1]+v[2]*middle_i_e[2]);
  ROS_INFO_STREAM_NAMED(LOGNAME, "Matrix of linear coeff: " << abcd);

  // Determinant
  // abcd << a,b,c,d;
  Eigen::Matrix3d abc;
  abc = abcd.block(0,0,3,3);
  double delta;
  delta = abc.determinant();
  ROS_INFO_STREAM_NAMED(LOGNAME, "Determinant abc: " << delta);
  Eigen::Matrix3d dbc;
  dbc << abcd.col(3),abcd.col(1),abcd.col(2);
  double delta_x;
  delta_x = dbc.determinant();
  Eigen::Matrix3d adc;
  adc << abcd.col(0),abcd.col(3),abcd.col(2);
  double delta_y;
  delta_y = adc.determinant();
  Eigen::Matrix3d abd;
  abd << abcd.col(0),abcd.col(1),abcd.col(3);
  double delta_z;
  delta_z = abd.determinant();

  // cylinder with axis passing through the circle center and same radius
  // center of the circle
  center_position[0]=-delta_x/delta;
  center_position[1]=-delta_y/delta;
  center_position[2]=-delta_z/delta;
  ROS_INFO_STREAM_NAMED(LOGNAME, "Center position: " << center_position);
  center_position_=center_position;

  // Vector CI
  Eigen::Vector3d center_to_interimPosition;
  center_to_interimPosition = interim_position_-center_position;
  ROS_INFO_STREAM_NAMED(LOGNAME, "CI: " << center_to_interimPosition);
  // Radius: sqrt(())
  double radius;
  radius = center_to_interimPosition.norm();
  ROS_INFO_STREAM_NAMED(LOGNAME, "Radius: " << radius);
  // radius_=radius;
  // Distance from (C,n) to I
  Eigen::Vector3d ortho_n_CI;
  ortho_n_CI = n.cross(center_to_interimPosition);
  norm_ortho_n_CI_ = ortho_n_CI.norm();
  ROS_INFO_STREAM_NAMED(LOGNAME, "Distance from (C,n) to I: " << norm_ortho_n_CI_);


  // Vector CM
  Eigen::Vector3d center_to_cartesianPosition;
  center_to_cartesianPosition = cartesianPosition-center_position;
  ROS_INFO_STREAM_NAMED(LOGNAME, "CM: " << center_to_cartesianPosition);
  // Eigen::Vector3d ortho;
  // ortho = center_to_cartesianPosition.cross(n);
  // Eigen::Vector3d ortho1;
  // ortho1 = center_to_axis.cross(n);
  // ROS_INFO_STREAM_NAMED(LOGNAME, "Axis direction: " << ortho);
  // residual[1] = ortho.norm()*ortho.norm()-radius*radius*n.norm()*n.norm();
  // Cylinder of axis n, center C, and passing through I (and A and B)
  // ||CM x n||² = ||CI x n||² = ||CA x n||² = ||CB x n||²
  // Distance from (C,n) to M
  Eigen::Vector3d ortho_n_CM;
  ortho_n_CM = n.cross(center_to_cartesianPosition);
  double norm_n_CM;
  norm_n_CM = ortho_n_CM.norm();
  ROS_INFO_STREAM_NAMED(LOGNAME, "Distance from (C,n) to M: " << norm_n_CM);
  residual[1] = norm_n_CM-norm_ortho_n_CI_;
  ROS_INFO_STREAM_NAMED(LOGNAME, "Residual of the start position " << residual);

  cartesianPosition = interim_position_;
  residual[0] = abcd(0,0)*cartesianPosition.x() + abcd(0,1)*cartesianPosition.y() + abcd(0,2)*cartesianPosition.z() + abcd(0,3);
    // Vector CM
  center_to_cartesianPosition = cartesianPosition-center_position;
  ROS_INFO_STREAM_NAMED(LOGNAME, "CM: " << center_to_cartesianPosition);
  // Cylinder of axis n, center C, and passing through I (and A and B)
  // ||CM x n||² = ||CI x n||² = ||CA x n||² = ||CB x n||²
  // Distance from (C,n) to M
  ortho_n_CM = n.cross(center_to_cartesianPosition);
  norm_n_CM = ortho_n_CM.norm();
  ROS_INFO_STREAM_NAMED(LOGNAME, "Distance from (C,n) to M: " << norm_n_CM);
  residual[1] = norm_n_CM-norm_ortho_n_CI_;
  ROS_INFO_STREAM_NAMED(LOGNAME, "Residual of the interim position " << residual);

  cartesianPosition = end_position_;
  residual[0] = abcd(0,0)*cartesianPosition.x() + abcd(0,1)*cartesianPosition.y() + abcd(0,2)*cartesianPosition.z() + abcd(0,3);
    // Vector CM
  center_to_cartesianPosition = cartesianPosition-center_position;
  ROS_INFO_STREAM_NAMED(LOGNAME, "CM: " << center_to_cartesianPosition);
  // Cylinder of axis n, center C, and passing through I (and A and B)
  // ||CM x n||² = ||CI x n||² = ||CA x n||² = ||CB x n||²
  // Distance from (C,n) to M
  ortho_n_CM = n.cross(center_to_cartesianPosition);
  norm_n_CM = ortho_n_CM.norm();
  ROS_INFO_STREAM_NAMED(LOGNAME, "Distance from (C,n) to M: " << norm_n_CM);
  residual[1] = norm_n_CM-norm_ortho_n_CI_;
  ROS_INFO_STREAM_NAMED(LOGNAME, "Residual of the end position " << residual);
  }
}

void LinearSystemPositionConstraint::function(const Eigen::Ref<const Eigen::VectorXd>& joint_values,
                                          Eigen::Ref<Eigen::VectorXd> out) const
{
  Eigen::Vector3d cartesianPosition = target_orientation_.matrix().transpose() * forwardKinematics(joint_values).translation();
  // We don't need to rotate the target to fit in the constraints box, the cartesian constraints line is given in world coordinate frame
  // Eigen::Vector3d cartesianPosition = forwardKinematics(joint_values).translation();
  Eigen::Vector3d residual;
  Eigen::Vector3d center_position;
  if(knot_number_==2) // The position is contrained on a line passing through two points
  {
  // (yb-ya)(z-za)-(zb-za)(y-ya)=0
  out[0] = (end_position_.y() - start_position_.y())*(cartesianPosition.z() - start_position_.z())-(end_position_.z() - start_position_.z())*(cartesianPosition.y() - start_position_.y());
  // (zb-za)(x-xa)-(xb-xa)(z-za)=0
  out[1] = (end_position_.z() - start_position_.z())*(cartesianPosition.x() - start_position_.x())-(end_position_.x() - start_position_.x())*(cartesianPosition.z() - start_position_.z());
  // (xb-xa)(y-ya)-(yb-ya)(x-xa)=0
  // residual[2] = (end_position_.x() - start_position_.x())*(cartesianPosition.y() - start_position_.y())-(end_position_.y() - start_position_.y())*(cartesianPosition.x() - start_position_.x());
  out[2]=0;
  // for (std::size_t dim{ 0 }; dim < 3; ++dim)
  // {
  //   if (is_dim_constrained_[dim])
  //     out[dim] = residual[dim];  // equality constraint dimension
  //   else
  //     out[dim] = 0.0;  // unbounded dimension
  // }
  }
  else if(knot_number_==3) // The position is contrained on a circle passing through 3 points
  {
  // M belongs to plane orthogonal to cylinder_axis_
  out[0] = cylinder_axis_.x()*cartesianPosition.x() + cylinder_axis_.y()*cartesianPosition.y() + cylinder_axis_.z()*cartesianPosition.z() + coeff_d_;

  // Vector CM
  Eigen::Vector3d center_to_cartesianPosition;
  center_to_cartesianPosition = cartesianPosition-center_position_;
  // ROS_INFO_STREAM_NAMED(LOGNAME, "CM: " << center_to_cartesianPosition);
  // Cylinder of axis n, center C, and passing through I (and A and B)
  // ||CM x n||² = ||CI x n||² = ||CA x n||² = ||CB x n||²
  // Distance from (C,n) to M
  Eigen::Vector3d ortho_n_CM;
  ortho_n_CM = cylinder_axis_.cross(center_to_cartesianPosition);
  double norm_n_CM;
  norm_n_CM = ortho_n_CM.norm();
  // ROS_INFO_STREAM_NAMED(LOGNAME, "Distance from (C,n) to M: " << norm_n_CM);
  // M belongs to Cylinder of axis cylinder_axis_, center C, and passing through I (and A and B)
  out[1] = norm_n_CM-norm_ortho_n_CI_;
  // ROS_INFO_STREAM_NAMED(LOGNAME, "Residual of the start position " << residual);

  // out[0] = abcd_(0,0)*cartesianPosition.x() + abcd_(0,1)*cartesianPosition.y() + abcd_(0,2)*cartesianPosition.z() + abcd_(0,3);
  // // ROS_INFO_STREAM_NAMED(LOGNAME, "Residual of the start position " << residual);
  
  // // Vector CM
  // Eigen::Vector3d center_to_cartesianPosition;
  // center_to_cartesianPosition = cartesianPosition-center_position_;
  // // ROS_INFO_STREAM_NAMED(LOGNAME, "CM: " << center_to_cartesianPosition);
  // Eigen::Vector3d ortho;
  // ortho = cylinder_axis_.cross(center_to_cartesianPosition);
  // // ROS_INFO_STREAM_NAMED(LOGNAME, "Axis direction: " << ortho);
  // out[1] = ortho.norm()*ortho.norm()-radius_*radius_*cylinder_axis_.norm()*cylinder_axis_.norm();
  // // ROS_INFO_STREAM_NAMED(LOGNAME, "Residual of the start position " << residual);

  // center_position_ =center_position;
  out[2] = 0.0;  // unbounded dimension
  }
  else if(knot_number_>3) {
  ROS_INFO_STREAM_NAMED(LOGNAME, "Splines are currently not supported. Number of knots given: " << knot_number_);
  }
  else{
  ROS_INFO_STREAM_NAMED(LOGNAME, "Linear system constraints require at least 2 knots. Number of knots given: " << knot_number_);
  }
}


// void LinearSystemPositionConstraint::jacobian(const Eigen::Ref<const Eigen::VectorXd>& joint_values,
//                                           Eigen::Ref<Eigen::MatrixXd> out) const
// {
//   out.setZero();
//   // Eigen::MatrixXd jac = target_orientation_.matrix().transpose() * robotGeometricJacobian(joint_values).topRows(3);
//   Eigen::MatrixXd jac = robotGeometricJacobian(joint_values).topRows(3);
//   Eigen::MatrixXd dresidual_dcartesianPosition;
//   // d residual[0] / d x = 0
//   dresidual_dcartesianPosition(0,0) = 0;
//   // d residual[1] / d x = (zb-za)
//   dresidual_dcartesianPosition(1,0) = end_position_.z() - start_position_.z();
//   // d residual[2] / d x = (ya-yb)
//   dresidual_dcartesianPosition(2,0) = start_position_.y() - end_position_.y();
//   // d residual[0] / d y = (za-zb)
//   dresidual_dcartesianPosition(0,1) = start_position_.z() - end_position_.z();
//   // d residual[1] / d y = 0
//   dresidual_dcartesianPosition(1,1) = 0;
//   // d residual[2] / d y = (xb-xa)
//   dresidual_dcartesianPosition(2,1) = end_position_.x() - start_position_.x();
//   // d residual[0] / d z = (yb-ya)
//   dresidual_dcartesianPosition(0,2) = end_position_.y() - start_position_.y();
//   // d residual[1] / d z = (xa-xb)
//   dresidual_dcartesianPosition(1,2) = start_position_.x() - end_position_.x();
//   // d residual[2] / d z = 0
//   dresidual_dcartesianPosition(2,2) = 0;
//   // Eigen::MatrixXd residuald = dresidual_dcartesianPosition * jac;
//   for (std::size_t dim{ 0 }; dim < 3; ++dim)
//   {
//     if (is_dim_constrained_[dim])
//       out.row(dim) = dresidual_dcartesianPosition.row(dim) * jac;  // equality constraint dimension
//   }
// }

=======

  ROS_DEBUG_STREAM_NAMED(LOGNAME, "Parsing Orientation constraints for OMPL constrained state space.");

  Bounds bounds_ori = orientationConstraintMsgToBoundVector(constraints.orientation_constraints.at(0));
  ROS_DEBUG_NAMED(LOGNAME, "Parsed Orientation constraints");
  ROS_DEBUG_STREAM_NAMED(LOGNAME,  bounds_);

  tf2::fromMsg(constraints.orientation_constraints.at(0).orientation,
               target_orientation_);
  ROS_INFO_NAMED(LOGNAME, "Quaternion desired");
  ROS_INFO_STREAM_NAMED(LOGNAME,  target_orientation_.x());
  ROS_INFO_STREAM_NAMED(LOGNAME,  target_orientation_.y());
  ROS_INFO_STREAM_NAMED(LOGNAME,  target_orientation_.z());
  ROS_INFO_STREAM_NAMED(LOGNAME,  target_orientation_.w());
  std::vector<double> lower;
  std::vector<double> lower_pos;
  std::vector<double> lower_ori;
  lower_pos = bounds_pos.getLower();
  lower_ori = bounds_ori.getLower();
  lower.insert(lower.begin(),lower_pos.begin(),lower_pos.end());
  std::vector<double> upper;
  std::vector<double> upper_pos;
  std::vector<double> upper_ori;
  upper_pos = bounds_pos.getUpper();
  upper_ori = bounds_ori.getUpper();
  upper.insert(upper.begin(),upper_pos.begin(),upper_pos.end());
  bounds_ = Bounds(lower,upper);

  link_name_ = constraints.position_constraints.at(0).link_name;
  ROS_INFO_STREAM_NAMED(LOGNAME, "Pose constraints applied to link: " << link_name_);
}


Eigen::VectorXd BoxPoseConstraint::calcError(const Eigen::Ref<const Eigen::VectorXd>& x) const
{
  Eigen::Vector3d error_pos;
  error_pos = target_orientation_.matrix().transpose() * (forwardKinematics(x).translation() - target_position_);
  
  Eigen::Vector3d error_ori;
  Eigen::Matrix3d orientation_difference = forwardKinematics(x).linear().transpose() * target_orientation_;
  Eigen::AngleAxisd aa(orientation_difference);
  error_ori = aa.axis() * aa.angle();

  Eigen::VectorXd error = Eigen::VectorXd(6);
  return error_pos, error_ori;
}

Eigen::MatrixXd BoxPoseConstraint::calcErrorJacobian(const Eigen::Ref<const Eigen::VectorXd>& x) const
{
  Eigen::MatrixXd positionErrorJacobian = target_orientation_.matrix().transpose() * robotGeometricJacobian(x).topRows(3);

  Eigen::Matrix3d orientation_difference = forwardKinematics(x).linear().transpose() * target_orientation_;
  Eigen::AngleAxisd aa{ orientation_difference };
  Eigen::MatrixXd orientationErrorJacobian = -angularVelocityToAngleAxis(aa.angle(), aa.axis()) * robotGeometricJacobian(x).bottomRows(3);
  Eigen::MatrixXd poseErrorJacobian = Eigen::MatrixXd(positionErrorJacobian.rows()+orientationErrorJacobian.rows(),positionErrorJacobian.cols());

  poseErrorJacobian << positionErrorJacobian, orientationErrorJacobian;
  return poseErrorJacobian;
}

>>>>>>> 9365f619
/************************************
 * MoveIt constraint message parsing
 * **********************************/
Bounds positionConstraintMsgToBoundVector(const moveit_msgs::PositionConstraint& pos_con)
{
  auto dims = pos_con.constraint_region.primitives.at(0).dimensions;

  // dimension of -1 signifies unconstrained parameter, so set to infinity
  for (auto& dim : dims)
  {
    if (dim == -1)
      dim = std::numeric_limits<double>::infinity();
  }

  return { { -dims[0] / 2, -dims[1] / 2, -dims[2] / 2 }, { dims[0] / 2, dims[1] / 2, dims[2] / 2 } };
}

Bounds orientationConstraintMsgToBoundVector(const moveit_msgs::OrientationConstraint& ori_con)
{
  std::vector<double> dims{ ori_con.absolute_x_axis_tolerance, ori_con.absolute_y_axis_tolerance,
                            ori_con.absolute_z_axis_tolerance };

  // dimension of -1 signifies unconstrained parameter, so set to infinity
  for (auto& dim : dims)
  {
    if (dim == -1)
      dim = std::numeric_limits<double>::infinity();
  }
  // return { { -dims[0], dims[0] }, { -dims[1], dims[1] }, { -dims[2], dims[2] } };
  return { { -dims[0], -dims[1], -dims[2] }, { dims[0] , dims[1] , dims[2] } };
}

/******************************************
 * OMPL Constraints Factory
 * ****************************************/
std::shared_ptr<BaseConstraint> createOMPLConstraint(const robot_model::RobotModelConstPtr& robot_model,
                                                     const std::string& group,
                                                     const moveit_msgs::Constraints& constraints)
{
  std::size_t num_dofs = robot_model->getJointModelGroup(group)->getVariableCount();
  std::size_t num_pos_con = constraints.position_constraints.size();
  std::size_t num_ori_con = constraints.orientation_constraints.size();

  // This factory method contains template code to support different constraints, but only position constraints are
  // currently supported. The other options return a nullptr for now and should not be used.

  if (num_pos_con > 1)
  {
    ROS_WARN_NAMED(LOGNAME, "Only a single position constraints supported. Using the first one.");
  }
  if (num_ori_con > 1)
  {
    ROS_WARN_NAMED(LOGNAME, "Only a single orientation constraints supported. Using the first one.");
  }

  if (num_pos_con > 0 && num_ori_con > 0)
  {
    ROS_DEBUG_STREAM_NAMED(LOGNAME, "Constraint name: " << constraints.name);
    BaseConstraintPtr pose_con;
      ROS_INFO_STREAM_NAMED(LOGNAME, "OMPL is using box pose constraints.");
      pose_con = std::make_shared<BoxPoseConstraint>(robot_model, group, num_dofs);
    pose_con->init(constraints);
    return pose_con;
  }
  else if (num_pos_con > 0)
  {
    ROS_DEBUG_STREAM_NAMED(LOGNAME, "Constraint name: " << constraints.name);
    BaseConstraintPtr pos_con;
    if (constraints.name == "use_equality_constraints")
    {
      ROS_INFO_STREAM_NAMED(LOGNAME, "OMPL is using equality position constraints.");
      pos_con = std::make_shared<EqualityPositionConstraint>(robot_model, group, num_dofs);
    }
    else if (constraints.name == "linear_system_constraints")
    {
      ROS_INFO_STREAM_NAMED(LOGNAME, "OMPL is using position constraints from a linear system.");
      pos_con = std::make_shared<LinearSystemPositionConstraint>(robot_model, group, num_dofs);
    }
    else
    {
      ROS_INFO_STREAM_NAMED(LOGNAME, "OMPL is using box position constraints.");
      pos_con = std::make_shared<BoxConstraint>(robot_model, group, num_dofs);
    }
    pos_con->init(constraints);
    return pos_con;
  }
  else if (num_ori_con > 0)
  {
    ROS_INFO_NAMED(LOGNAME, "OMPL is using orientation constraints.");
    BaseConstraintPtr ori_con;
    ori_con = std::make_shared<OrientationConstraint>(robot_model, group, num_dofs);
    ori_con->init(constraints);
    return ori_con;
  }
  else
  {
    ROS_ERROR_NAMED(LOGNAME, "No path constraints found in planning request.");
    return nullptr;
  }
}
}  // namespace ompl_interface<|MERGE_RESOLUTION|>--- conflicted
+++ resolved
@@ -263,7 +263,6 @@
   }
 }
 
-<<<<<<< HEAD
   /******************************************
  * Linear System constraints
  * ****************************************/
@@ -303,73 +302,11 @@
 
   knot_number_ =
       constraints.position_constraints.at(0).constraint_region.primitive_poses.size()-1;
-=======
-/******************************************
- * Orientation Box constraints
- * ****************************************/
-OrientationConstraint::OrientationConstraint(const robot_model::RobotModelConstPtr& robot_model, const std::string& group,
-                        const unsigned int num_dofs)
-    : BaseConstraint(robot_model, group, num_dofs)
-  {
-  }
-
-void OrientationConstraint::parseConstraintMsg(const moveit_msgs::Constraints& constraints)
-{
-  ROS_INFO_STREAM_NAMED(LOGNAME, "Parsing Orientation constraints for OMPL constrained state space.");
-  assert(bounds_.size() == 0);
-  bounds_ = orientationConstraintMsgToBoundVector(constraints.orientation_constraints.at(0));
-  ROS_INFO_NAMED(LOGNAME, "Parsed Orientation constraints");
-  ROS_INFO_STREAM_NAMED(LOGNAME,  bounds_);
-  tf2::fromMsg(constraints.orientation_constraints.at(0).orientation,
-               target_orientation_);
-  ROS_INFO_NAMED(LOGNAME, "Quaternion desired");
-  ROS_INFO_STREAM_NAMED(LOGNAME,  target_orientation_.x());
-  ROS_INFO_STREAM_NAMED(LOGNAME,  target_orientation_.y());
-  ROS_INFO_STREAM_NAMED(LOGNAME,  target_orientation_.z());
-  ROS_INFO_STREAM_NAMED(LOGNAME,  target_orientation_.w());
-
-  link_name_ = constraints.orientation_constraints.at(0).link_name;
-  ROS_INFO_STREAM_NAMED(LOGNAME, "Orientation constraints applied to link: " << link_name_);
-}
-
-
-Eigen::VectorXd OrientationConstraint::calcError(const Eigen::Ref<const Eigen::VectorXd>& x) const
-{
-  Eigen::Matrix3d orientation_difference = forwardKinematics(x).linear().transpose() * target_orientation_;
-  Eigen::AngleAxisd aa(orientation_difference);
-  return aa.axis() * aa.angle();
-}
-
-Eigen::MatrixXd OrientationConstraint::calcErrorJacobian(const Eigen::Ref<const Eigen::VectorXd>& x) const
-{
-  Eigen::Matrix3d orientation_difference = forwardKinematics(x).linear().transpose() * target_orientation_;
-  Eigen::AngleAxisd aa{ orientation_difference };
-  return -angularVelocityToAngleAxis(aa.angle(), aa.axis()) * robotGeometricJacobian(x).bottomRows(3);
-}
-
-/******************************************
- * Position Box and Orientation Box constraints
- * ****************************************/
-BoxPoseConstraint::BoxPoseConstraint(const robot_model::RobotModelConstPtr& robot_model, const std::string& group,
-                        const unsigned int num_dofs)
-    : BaseConstraint(robot_model, group, num_dofs)
-  {
-  }
-
-void BoxPoseConstraint::parseConstraintMsg(const moveit_msgs::Constraints& constraints)
-{
-  ROS_DEBUG_STREAM_NAMED(LOGNAME, "Parsing box position constraint for OMPL constrained state space.");
-  assert(bounds_.size() == 0);
-  Bounds bounds_pos = positionConstraintMsgToBoundVector(constraints.position_constraints.at(0));
-  ROS_DEBUG_NAMED(LOGNAME, "Parsed Box constraints");
-  ROS_DEBUG_STREAM_NAMED(LOGNAME, bounds_);
->>>>>>> 9365f619
 
   // extract target position and orientation
   geometry_msgs::Point position =
       constraints.position_constraints.at(0).constraint_region.primitive_poses.at(0).position;
   target_position_ << position.x, position.y, position.z;
-<<<<<<< HEAD
   tf2::fromMsg(constraints.position_constraints.at(0).constraint_region.primitive_poses.at(0).orientation,
                            target_orientation_);
 
@@ -694,68 +631,6 @@
 //   }
 // }
 
-=======
-
-  ROS_DEBUG_STREAM_NAMED(LOGNAME, "Parsing Orientation constraints for OMPL constrained state space.");
-
-  Bounds bounds_ori = orientationConstraintMsgToBoundVector(constraints.orientation_constraints.at(0));
-  ROS_DEBUG_NAMED(LOGNAME, "Parsed Orientation constraints");
-  ROS_DEBUG_STREAM_NAMED(LOGNAME,  bounds_);
-
-  tf2::fromMsg(constraints.orientation_constraints.at(0).orientation,
-               target_orientation_);
-  ROS_INFO_NAMED(LOGNAME, "Quaternion desired");
-  ROS_INFO_STREAM_NAMED(LOGNAME,  target_orientation_.x());
-  ROS_INFO_STREAM_NAMED(LOGNAME,  target_orientation_.y());
-  ROS_INFO_STREAM_NAMED(LOGNAME,  target_orientation_.z());
-  ROS_INFO_STREAM_NAMED(LOGNAME,  target_orientation_.w());
-  std::vector<double> lower;
-  std::vector<double> lower_pos;
-  std::vector<double> lower_ori;
-  lower_pos = bounds_pos.getLower();
-  lower_ori = bounds_ori.getLower();
-  lower.insert(lower.begin(),lower_pos.begin(),lower_pos.end());
-  std::vector<double> upper;
-  std::vector<double> upper_pos;
-  std::vector<double> upper_ori;
-  upper_pos = bounds_pos.getUpper();
-  upper_ori = bounds_ori.getUpper();
-  upper.insert(upper.begin(),upper_pos.begin(),upper_pos.end());
-  bounds_ = Bounds(lower,upper);
-
-  link_name_ = constraints.position_constraints.at(0).link_name;
-  ROS_INFO_STREAM_NAMED(LOGNAME, "Pose constraints applied to link: " << link_name_);
-}
-
-
-Eigen::VectorXd BoxPoseConstraint::calcError(const Eigen::Ref<const Eigen::VectorXd>& x) const
-{
-  Eigen::Vector3d error_pos;
-  error_pos = target_orientation_.matrix().transpose() * (forwardKinematics(x).translation() - target_position_);
-  
-  Eigen::Vector3d error_ori;
-  Eigen::Matrix3d orientation_difference = forwardKinematics(x).linear().transpose() * target_orientation_;
-  Eigen::AngleAxisd aa(orientation_difference);
-  error_ori = aa.axis() * aa.angle();
-
-  Eigen::VectorXd error = Eigen::VectorXd(6);
-  return error_pos, error_ori;
-}
-
-Eigen::MatrixXd BoxPoseConstraint::calcErrorJacobian(const Eigen::Ref<const Eigen::VectorXd>& x) const
-{
-  Eigen::MatrixXd positionErrorJacobian = target_orientation_.matrix().transpose() * robotGeometricJacobian(x).topRows(3);
-
-  Eigen::Matrix3d orientation_difference = forwardKinematics(x).linear().transpose() * target_orientation_;
-  Eigen::AngleAxisd aa{ orientation_difference };
-  Eigen::MatrixXd orientationErrorJacobian = -angularVelocityToAngleAxis(aa.angle(), aa.axis()) * robotGeometricJacobian(x).bottomRows(3);
-  Eigen::MatrixXd poseErrorJacobian = Eigen::MatrixXd(positionErrorJacobian.rows()+orientationErrorJacobian.rows(),positionErrorJacobian.cols());
-
-  poseErrorJacobian << positionErrorJacobian, orientationErrorJacobian;
-  return poseErrorJacobian;
-}
-
->>>>>>> 9365f619
 /************************************
  * MoveIt constraint message parsing
  * **********************************/
